--- conflicted
+++ resolved
@@ -10,7 +10,7 @@
     override init() {
         super.init()
     }
-    
+
     override func subscribe<O : ObserverType>(_ observer: O) -> Disposable where O.E == Element {
         if !CurrentThreadScheduler.isScheduleRequired {
             // The returned disposable needs to release all references once it was disposed.
@@ -30,7 +30,7 @@
             }
         }
     }
-    
+
     func run<O : ObserverType>(_ observer: O, cancel: Cancelable) -> (sink: Disposable, subscription: Disposable) where O.E == Element {
         rxAbstractMethod()
     }
@@ -47,22 +47,14 @@
     private var _subscription: Disposable?
 
     var isDisposed: Bool {
-<<<<<<< HEAD
-        return self._state.isFlagSet(DisposeState.disposed.rawValue)
-=======
-        return isFlagSet(&_state, DisposeState.disposed.rawValue)
->>>>>>> e9d711b0
+        return isFlagSet(&self._state, DisposeState.disposed.rawValue)
     }
 
     func setSinkAndSubscription(sink: Disposable, subscription: Disposable) {
         self._sink = sink
         self._subscription = subscription
 
-<<<<<<< HEAD
-        let previousState = self._state.fetchOr(DisposeState.sinkAndSubscriptionSet.rawValue)
-=======
-        let previousState = fetchOr(&_state, DisposeState.sinkAndSubscriptionSet.rawValue)
->>>>>>> e9d711b0
+        let previousState = fetchOr(&self._state, DisposeState.sinkAndSubscriptionSet.rawValue)
         if (previousState & DisposeState.sinkAndSubscriptionSet.rawValue) != 0 {
             rxFatalError("Sink and subscription were already set")
         }
@@ -74,13 +66,9 @@
             self._subscription = nil
         }
     }
-    
+
     func dispose() {
-<<<<<<< HEAD
-        let previousState = self._state.fetchOr(DisposeState.disposed.rawValue)
-=======
-        let previousState = fetchOr(&_state, DisposeState.disposed.rawValue)
->>>>>>> e9d711b0
+        let previousState = fetchOr(&self._state, DisposeState.disposed.rawValue)
 
         if (previousState & DisposeState.disposed.rawValue) != 0 {
             return
