//
//  ObserverBase.swift
//  RxSwift
//
//  Created by Krunoslav Zaher on 2/15/15.
//  Copyright © 2015 Krunoslav Zaher. All rights reserved.
//

class ObserverBase<ElementType> : Disposable, ObserverType {
    typealias E = ElementType

    private var _isStopped = AtomicInt(0)

    func on(_ event: Event<E>) {
        switch event {
        case .next:
<<<<<<< HEAD
            if self._isStopped.load() == 0 {
                self.onCore(event)
            }
        case .error, .completed:
            if self._isStopped.fetchOr(1) == 0 {
                self.onCore(event)
=======
            if load(&_isStopped) == 0 {
                onCore(event)
            }
        case .error, .completed:
            if fetchOr(&_isStopped, 1) == 0 {
                onCore(event)
>>>>>>> e9d711b0
            }
        }
    }

    func onCore(_ event: Event<E>) {
        rxAbstractMethod()
    }

    func dispose() {
<<<<<<< HEAD
        self._isStopped.fetchOr(1)
=======
        fetchOr(&_isStopped, 1)
>>>>>>> e9d711b0
    }
}<|MERGE_RESOLUTION|>--- conflicted
+++ resolved
@@ -14,21 +14,12 @@
     func on(_ event: Event<E>) {
         switch event {
         case .next:
-<<<<<<< HEAD
-            if self._isStopped.load() == 0 {
+            if load(&self._isStopped) == 0 {
                 self.onCore(event)
             }
         case .error, .completed:
-            if self._isStopped.fetchOr(1) == 0 {
+            if fetchOr(&self._isStopped, 1) == 0 {
                 self.onCore(event)
-=======
-            if load(&_isStopped) == 0 {
-                onCore(event)
-            }
-        case .error, .completed:
-            if fetchOr(&_isStopped, 1) == 0 {
-                onCore(event)
->>>>>>> e9d711b0
             }
         }
     }
@@ -38,10 +29,6 @@
     }
 
     func dispose() {
-<<<<<<< HEAD
-        self._isStopped.fetchOr(1)
-=======
-        fetchOr(&_isStopped, 1)
->>>>>>> e9d711b0
+        fetchOr(&self._isStopped, 1)
     }
 }