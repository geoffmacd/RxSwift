--- conflicted
+++ resolved
@@ -72,11 +72,7 @@
             XCTAssertNil(error)
         }
 
-<<<<<<< HEAD
-        XCTAssertEqual(interval, 0.0, accuracy: 0.1)
-=======
         XCTAssertEqualWithAccuracy(interval, 0.0, accuracy: 0.0)
->>>>>>> f1e215a3
     }
 
     func test_schedulePeriodic() {
