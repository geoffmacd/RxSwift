--- conflicted
+++ resolved
@@ -382,11 +382,9 @@
 				C87EC2FF1C131A940060B19B /* DelegateProxyTest+Cocoa.swift */,
 				C87EC2FC1C131A6F0060B19B /* DelegateProxyTest+UIKit.swift */,
 				C8633AE41B0A9FF300375D60 /* KVOObservableTests.swift */,
-				C8BCD3FD1C14BCAD005F1280 /* NSLayoutConstraint+RxTests.swift */,
 				C811082B1AF50E2A001C13E4 /* NSNotificationCenterTests.swift */,
 				C81CC92A1B513FD400915606 /* NSObject+RxTests.swift */,
 				C8BCD3FB1C14B914005F1280 /* NSView+RxTests.swift */,
-<<<<<<< HEAD
 				C8C4B4D11C1772D700828BD5 /* RuntimeStateSnapshot.swift */,
 				C8C4B4D21C1772D700828BD5 /* RXObjCRuntime+Testing.h */,
 				C8C4B4D31C1772D700828BD5 /* RXObjCRuntime+Testing.m */,
@@ -396,10 +394,8 @@
 				C8C4B4D01C1772D600828BD5 /* RxTests-tvOS-Bridging-Header.h */,
 				C8C4B4DE1C17772500828BD5 /* SentMessageTest.swift */,
 				C8BCD3F81C14B901005F1280 /* UIView+RxTests.swift */,
-=======
 				C8BCD3FD1C14BCAD005F1280 /* NSLayoutConstraint+RxTests.swift */,
 				C8CF47651C1DA04700C3FA6E /* CLLocationManager+RxTests.swift */,
->>>>>>> 9439b281
 			);
 			path = RxCocoaTests;
 			sourceTree = SOURCE_ROOT;
@@ -853,6 +849,10 @@
 			isa = XCBuildConfiguration;
 			buildSettings = {
 				ENABLE_TESTABILITY = YES;
+				GCC_PREPROCESSOR_DEFINITIONS = (
+					"DEBUG=1",
+					"TRACE_RESOURCES=1",
+				);
 				INFOPLIST_FILE = Tests/Info.plist;
 				ONLY_ACTIVE_ARCH = YES;
 				OTHER_LDFLAGS = (
@@ -965,6 +965,7 @@
 		C8633A9D1B09019D00375D60 /* Release-Tests */ = {
 			isa = XCBuildConfiguration;
 			buildSettings = {
+				GCC_PREPROCESSOR_DEFINITIONS = "TRACE_RESOURCES=1";
 				INFOPLIST_FILE = Tests/Info.plist;
 				OTHER_LDFLAGS = (
 					"-framework",
