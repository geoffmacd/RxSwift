//
//  DetailViewController.swift
//  RxExample
//
//  Created by carlos on 26/5/15.
//  Copyright © 2015 Krunoslav Zaher. All rights reserved.
//

import UIKit
#if !RX_NO_MODULE
import RxSwift
#endif

class DetailViewController: ViewController {
    
    var user: User!
    
    let `$` = Dependencies.sharedDependencies
    
    @IBOutlet weak var imageView: UIImageView!
    @IBOutlet weak var label: UILabel!

    override func viewDidLoad() {
        super.viewDidLoad()
                
        imageView.makeRoundedCorners(40)
        
        let url = URL(string: user.imageURL)!
        let request = URLRequest(url: url)
        
        URLSession.shared.rx.data(request: request)
            .map { data in
                UIImage(data: data)
            }
<<<<<<< HEAD
            .observeOn(`$`.mainScheduler)
=======
            .observeOn($.mainScheduler)
            .catchErrorJustReturn(nil)
>>>>>>> 80de9622
            .subscribe(imageView.rx.image)
            .disposed(by: disposeBag)
        
        label.text = user.firstName + " " + user.lastName
    }

}<|MERGE_RESOLUTION|>--- conflicted
+++ resolved
@@ -32,12 +32,8 @@
             .map { data in
                 UIImage(data: data)
             }
-<<<<<<< HEAD
             .observeOn(`$`.mainScheduler)
-=======
-            .observeOn($.mainScheduler)
             .catchErrorJustReturn(nil)
->>>>>>> 80de9622
             .subscribe(imageView.rx.image)
             .disposed(by: disposeBag)
         
