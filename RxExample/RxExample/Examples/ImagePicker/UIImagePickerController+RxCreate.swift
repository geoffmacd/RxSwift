--- conflicted
+++ resolved
@@ -27,13 +27,8 @@
     }
 }
 
-<<<<<<< HEAD
-extension UIImagePickerController {
-    static func rx_createWithParent(_ parent: UIViewController?, animated: Bool = true, configureImagePicker: @escaping (UIImagePickerController) throws -> () = { x in }) -> Observable<UIImagePickerController> {
-=======
 extension Reactive where Base: UIImagePickerController {
-    static func createWithParent(_ parent: UIViewController?, animated: Bool = true, configureImagePicker: (UIImagePickerController) throws -> () = { x in }) -> Observable<UIImagePickerController> {
->>>>>>> 43c0b952
+    static func createWithParent(_ parent: UIViewController?, animated: Bool = true, configureImagePicker: @escaping (UIImagePickerController) throws -> () = { x in }) -> Observable<UIImagePickerController> {
         return Observable.create { [weak parent] observer in
             let imagePicker = UIImagePickerController()
             let dismissDisposable = imagePicker.rx
